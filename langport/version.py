--- conflicted
+++ resolved
@@ -1,5 +1 @@
-<<<<<<< HEAD
-LANGPORT_VERSION = "0.3.0"
-=======
-LANGPORT_VERSION = "0.2.1"
->>>>>>> 7ff7fbed
+LANGPORT_VERSION = "0.3.0"